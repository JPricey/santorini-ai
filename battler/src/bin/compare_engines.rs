--- conflicted
+++ resolved
@@ -122,8 +122,4 @@
 
     Ok(())
 }
-<<<<<<< HEAD
-// cargo run -p battler --bin compare_engines -r -- -e v111 -E v112
-=======
-// cargo run -p battler --bin compare_engines -r -- -e v111 -E v112 |& tee compare.txt
->>>>>>> b79604f2
+// cargo run -p battler --bin compare_engines -r -- -e v111 -E v112 |& tee compare.txt